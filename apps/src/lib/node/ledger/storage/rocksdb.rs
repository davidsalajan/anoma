//! The persistent storage in RocksDB.
//!
//! The current storage tree is:
//! - `chain_id`
//! - `height`: the last committed block height
//! - `epoch_start_height`: block height at which the current epoch started
//! - `epoch_start_time`: block time at which the current epoch started
//! - `h`: for each block at height `h`:
//!   - `tree`: merkle tree
//!     - `root`: root hash
//!     - `store`: the tree's store
//!   - `hash`: block hash
//!   - `epoch`: block epoch
//!   - `subspace`: any byte data associated with accounts
//!   - `address_gen`: established address generator

use std::cmp::{min, Ordering};
use std::collections::HashMap;
use std::convert::TryInto;
use std::io;
use std::path::Path;

use anoma::ledger::storage::types::PrefixIterator;
use anoma::ledger::storage::{types, BlockState, DBIter, Error, Result, DB};
use anoma::types::storage::{BlockHeight, Key, KeySeg, KEY_SEGMENT_SEPARATOR};
use anoma::types::time::DateTimeUtc;
use rlimit::{Resource, Rlim};
use rocksdb::{
    BlockBasedOptions, Direction, FlushOptions, IteratorMode, Options,
    ReadOptions, SliceTransform, WriteBatch, WriteOptions,
};

// TODO the DB schema will probably need some kind of versioning

#[derive(Debug)]
pub struct RocksDB(rocksdb::DB);

/// Open RocksDB for the DB
pub fn open(path: impl AsRef<Path>) -> Result<RocksDB> {
    let max_open_files = match increase_nofile_limit() {
        Ok(max_open_files) => Some(max_open_files),
        Err(err) => {
            tracing::error!("Failed to increase NOFILE limit: {}", err);
            None
        }
    };
    let mut cf_opts = Options::default();
    // ! recommended initial setup https://github.com/facebook/rocksdb/wiki/Setup-Options-and-Basic-Tuning#other-general-options
    cf_opts.set_level_compaction_dynamic_level_bytes(true);
    // compactions + flushes
    cf_opts.set_max_background_jobs(6);
    cf_opts.set_bytes_per_sync(1048576);
<<<<<<< HEAD
    if let Some(max_open_files) =
        max_open_files.and_then(|max| max.as_raw().try_into().ok())
    {
        cf_opts.set_max_open_files(max_open_files);
    }
=======
    cf_opts.set_compression_type(rocksdb::DBCompressionType::Zstd);
    cf_opts.set_compression_options(0, 0, 0, 1024 * 1024);
>>>>>>> 4512df0a
    // TODO the recommended default `options.compaction_pri =
    // kMinOverlappingRatio` doesn't seem to be available in Rust
    let mut table_opts = BlockBasedOptions::default();
    table_opts.set_block_size(16 * 1024);
    table_opts.set_cache_index_and_filter_blocks(true);
    table_opts.set_pin_l0_filter_and_index_blocks_in_cache(true);
    // latest format versions https://github.com/facebook/rocksdb/blob/d1c510baecc1aef758f91f786c4fbee3bc847a63/include/rocksdb/table.h#L394
    table_opts.set_format_version(5);
    cf_opts.set_block_based_table_factory(&table_opts);

    cf_opts.create_missing_column_families(true);
    cf_opts.create_if_missing(true);

    cf_opts.set_comparator("key_comparator", key_comparator);
    let extractor = SliceTransform::create_fixed_prefix(20);
    cf_opts.set_prefix_extractor(extractor);
    // TODO use column families
    rocksdb::DB::open_cf_descriptors(&cf_opts, path, vec![])
        .map(RocksDB)
        .map_err(|e| Error::DBError(e.into_string()))
}

/// A custom key comparator is used to sort keys by the height. In
/// lexicographical order, the height aren't ordered. For example, "11" is
/// before "2".
fn key_comparator(a: &[u8], b: &[u8]) -> Ordering {
    let a_str = &String::from_utf8(a.to_vec()).unwrap();
    let b_str = &String::from_utf8(b.to_vec()).unwrap();

    let a_vec: Vec<&str> = a_str.split('/').collect();
    let b_vec: Vec<&str> = b_str.split('/').collect();

    let result_a_h = a_vec[0].parse::<u64>();
    let result_b_h = b_vec[0].parse::<u64>();
    match (result_a_h, result_b_h) {
        (Ok(a_h), Ok(b_h)) => {
            if a_h == b_h {
                a_vec[1..].cmp(&b_vec[1..])
            } else {
                a_h.cmp(&b_h)
            }
        }
        _ => {
            // the key doesn't include the height
            a_str.cmp(b_str)
        }
    }
}

impl Drop for RocksDB {
    fn drop(&mut self) {
        self.flush().expect("flush failed");
    }
}

impl DB for RocksDB {
    fn flush(&self) -> Result<()> {
        let mut flush_opts = FlushOptions::default();
        flush_opts.set_wait(true);
        self.0
            .flush_opt(&flush_opts)
            .map_err(|e| Error::DBError(e.into_string()))
    }

    fn write_block(&mut self, state: BlockState) -> Result<()> {
        let mut batch = WriteBatch::default();
        let BlockState {
            root,
            store,
            hash,
            height,
            epoch,
            pred_epochs,
            next_epoch_min_start_height,
            next_epoch_min_start_time,
            subspaces,
            address_gen,
        }: BlockState = state;

        // Epoch start height and time
        batch.put(
            "next_epoch_min_start_height",
            types::encode(&next_epoch_min_start_height),
        );
        batch.put(
            "next_epoch_min_start_time",
            types::encode(&next_epoch_min_start_time),
        );

        let prefix_key = Key::from(height.to_db_key());
        // Merkle tree
        {
            let prefix_key = prefix_key
                .push(&"tree".to_owned())
                .map_err(Error::KeyError)?;
            // Merkle root hash
            {
                let key = prefix_key
                    .push(&"root".to_owned())
                    .map_err(Error::KeyError)?;
                batch.put(key.to_string(), &root.as_slice());
            }
            // Tree's store
            {
                let key = prefix_key
                    .push(&"store".to_owned())
                    .map_err(Error::KeyError)?;
                batch.put(key.to_string(), types::encode(&store));
            }
        }
        // Block hash
        {
            let key = prefix_key
                .push(&"hash".to_owned())
                .map_err(Error::KeyError)?;
            batch.put(key.to_string(), types::encode(&hash));
        }
        // Block epoch
        {
            let key = prefix_key
                .push(&"epoch".to_owned())
                .map_err(Error::KeyError)?;
            batch.put(key.to_string(), types::encode(&epoch));
        }
        // Predecessor block epochs
        {
            let key = prefix_key
                .push(&"pred_epochs".to_owned())
                .map_err(Error::KeyError)?;
            batch.put(key.to_string(), types::encode(&pred_epochs));
        }
        // SubSpace
        {
            let subspace_prefix = prefix_key
                .push(&"subspace".to_owned())
                .map_err(Error::KeyError)?;
            subspaces.iter().for_each(|(key, value)| {
                let key = subspace_prefix.join(key);
                batch.put(key.to_string(), value);
            });
        }
        // Address gen
        {
            let key = prefix_key
                .push(&"address_gen".to_owned())
                .map_err(Error::KeyError)?;
            batch.put(key.to_string(), types::encode(&address_gen));
        }
        let mut write_opts = WriteOptions::default();
        write_opts.disable_wal(true);
        self.0
            .write_opt(batch, &write_opts)
            .map_err(|e| Error::DBError(e.into_string()))?;

        // Block height - write after everything else is written
        // NOTE for async writes, we need to take care that all previous heights
        // are known when updating this
        self.0
            .put_opt("height", types::encode(&height), &write_opts)
            .map_err(|e| Error::DBError(e.into_string()))
    }

    fn read(&self, height: BlockHeight, key: &Key) -> Result<Option<Vec<u8>>> {
        let key = Key::from(height.to_db_key())
            .push(&"subspace".to_owned())
            .map_err(Error::KeyError)?
            .join(key);
        match self
            .0
            .get(key.to_string())
            .map_err(|e| Error::DBError(e.into_string()))?
        {
            Some(bytes) => Ok(Some(bytes)),
            None => Ok(None),
        }
    }

    fn read_last_block(&mut self) -> Result<Option<BlockState>> {
        // Block height
        let height: BlockHeight;
        match self
            .0
            .get("height")
            .map_err(|e| Error::DBError(e.into_string()))?
        {
            Some(bytes) => {
                // TODO if there's an issue decoding this height, should we try
                // load its predecessor instead?
                height = types::decode(bytes).map_err(Error::CodingError)?;
            }
            None => return Ok(None),
        }

        // Epoch start height and time
        let next_epoch_min_start_height: BlockHeight = match self
            .0
            .get("next_epoch_min_start_height")
            .map_err(|e| Error::DBError(e.into_string()))?
        {
            Some(bytes) => types::decode(bytes).map_err(Error::CodingError)?,
            None => {
                tracing::error!(
                    "Couldn't load next epoch start height from the DB"
                );
                return Ok(None);
            }
        };
        let next_epoch_min_start_time: DateTimeUtc = match self
            .0
            .get("next_epoch_min_start_time")
            .map_err(|e| Error::DBError(e.into_string()))?
        {
            Some(bytes) => types::decode(bytes).map_err(Error::CodingError)?,
            None => {
                tracing::error!(
                    "Couldn't load next epoch start time from the DB"
                );
                return Ok(None);
            }
        };

        // Load data at the height
        let prefix = format!("{}/", height.raw());
        let mut read_opts = ReadOptions::default();
        read_opts.set_total_order_seek(false);
        let next_height_prefix = format!("{}/", height.next_height().raw());
        read_opts.set_iterate_upper_bound(next_height_prefix);
        let mut root = None;
        let mut store = None;
        let mut hash = None;
        let mut epoch = None;
        let mut pred_epochs = None;
        let mut address_gen = None;
        let mut subspaces: HashMap<Key, Vec<u8>> = HashMap::new();
        for (key, bytes) in self.0.iterator_opt(
            IteratorMode::From(prefix.as_bytes(), Direction::Forward),
            read_opts,
        ) {
            let path = &String::from_utf8((*key).to_vec()).map_err(|e| {
                Error::Temporary {
                    error: format!(
                        "Cannot convert path from utf8 bytes to string: {}",
                        e
                    ),
                }
            })?;
            let segments: Vec<&str> =
                path.split(KEY_SEGMENT_SEPARATOR).collect();
            match segments.get(1) {
                Some(prefix) => match *prefix {
                    "tree" => match segments.get(2) {
                        Some(smt) => match *smt {
                            "root" => {
                                root = Some(
                                    types::decode(bytes)
                                        .map_err(Error::CodingError)?,
                                )
                            }
                            "store" => {
                                store = Some(
                                    types::decode(bytes)
                                        .map_err(Error::CodingError)?,
                                )
                            }
                            _ => unknown_key_error(path)?,
                        },
                        None => unknown_key_error(path)?,
                    },
                    "hash" => {
                        hash = Some(
                            types::decode(bytes).map_err(Error::CodingError)?,
                        )
                    }
                    "epoch" => {
                        epoch = Some(
                            types::decode(bytes).map_err(Error::CodingError)?,
                        )
                    }
                    "pred_epochs" => {
                        pred_epochs = Some(
                            types::decode(bytes).map_err(Error::CodingError)?,
                        )
                    }
                    "subspace" => {
                        let key = Key::parse_db_key(path).map_err(|e| {
                            Error::Temporary {
                                error: e.to_string(),
                            }
                        })?;
                        subspaces.insert(key, bytes.to_vec());
                    }
                    "address_gen" => {
                        address_gen = Some(
                            types::decode(bytes).map_err(Error::CodingError)?,
                        );
                    }
                    _ => unknown_key_error(path)?,
                },
                None => unknown_key_error(path)?,
            }
        }
        match (root, store, hash, epoch, pred_epochs, address_gen) {
            (
                Some(root),
                Some(store),
                Some(hash),
                Some(epoch),
                Some(pred_epochs),
                Some(address_gen),
            ) => Ok(Some(BlockState {
                root,
                store,
                hash,
                height,
                epoch,
                pred_epochs,
                next_epoch_min_start_height,
                next_epoch_min_start_time,
                subspaces,
                address_gen,
            })),
            _ => Err(Error::Temporary {
                error: "Essential data couldn't be read from the DB"
                    .to_string(),
            }),
        }
    }
}

impl<'iter> DBIter<'iter> for RocksDB {
    type PrefixIter = PersistentPrefixIterator<'iter>;

    fn iter_prefix(
        &'iter self,
        height: BlockHeight,
        prefix: &Key,
    ) -> PersistentPrefixIterator<'iter> {
        let db_prefix = format!("{}/subspace/", height.raw());
        let prefix = format!("{}{}", db_prefix, prefix.to_string());

        let mut read_opts = ReadOptions::default();
        // don't use the prefix bloom filter
        read_opts.set_total_order_seek(true);
        let mut upper_prefix = prefix.clone().into_bytes();
        if let Some(last) = upper_prefix.pop() {
            upper_prefix.push(last + 1);
        }
        read_opts.set_iterate_upper_bound(upper_prefix);

        let iter = self.0.iterator_opt(
            IteratorMode::From(prefix.as_bytes(), Direction::Forward),
            read_opts,
        );
        PersistentPrefixIterator(PrefixIterator::new(iter, db_prefix))
    }
}

#[derive(Debug)]
pub struct PersistentPrefixIterator<'a>(
    PrefixIterator<rocksdb::DBIterator<'a>>,
);

impl<'a> Iterator for PersistentPrefixIterator<'a> {
    type Item = (String, Vec<u8>, u64);

    /// Returns the next pair and the gas cost
    fn next(&mut self) -> Option<(String, Vec<u8>, u64)> {
        match self.0.iter.next() {
            Some((key, val)) => {
                let key = String::from_utf8(key.to_vec())
                    .expect("Cannot convert from bytes to key string");
                match key.strip_prefix(&self.0.db_prefix) {
                    Some(k) => {
                        let gas = k.len() + val.len();
                        Some((k.to_owned(), val.to_vec(), gas as _))
                    }
                    None => self.next(),
                }
            }
            None => None,
        }
    }
}

fn unknown_key_error(key: &str) -> Result<()> {
    Err(Error::UnknownKey {
        key: key.to_owned(),
    })
}

const DEFAULT_NOFILE_LIMIT: Rlim = Rlim::from_raw(16384);

/// Try to increase NOFILE limit and return the current soft limit.
pub fn increase_nofile_limit() -> io::Result<Rlim> {
    let (soft, hard) = Resource::NOFILE.get()?;
    tracing::debug!("Current NOFILE limit, soft={}, hard={}", soft, hard);

    let target = min(DEFAULT_NOFILE_LIMIT, hard);
    if soft >= target {
        tracing::debug!(
            "NOFILE limit already large enough, not attempting to increase"
        );
        Ok(soft)
    } else {
        tracing::debug!("Try to increase to {}", target);
        Resource::NOFILE.set(target, target)?;

        let (soft, hard) = Resource::NOFILE.get()?;
        tracing::debug!("Increased NOFILE limit, soft={}, hard={}", soft, hard);
        Ok(soft)
    }
}<|MERGE_RESOLUTION|>--- conflicted
+++ resolved
@@ -50,16 +50,13 @@
     // compactions + flushes
     cf_opts.set_max_background_jobs(6);
     cf_opts.set_bytes_per_sync(1048576);
-<<<<<<< HEAD
     if let Some(max_open_files) =
         max_open_files.and_then(|max| max.as_raw().try_into().ok())
     {
         cf_opts.set_max_open_files(max_open_files);
     }
-=======
     cf_opts.set_compression_type(rocksdb::DBCompressionType::Zstd);
     cf_opts.set_compression_options(0, 0, 0, 1024 * 1024);
->>>>>>> 4512df0a
     // TODO the recommended default `options.compaction_pri =
     // kMinOverlappingRatio` doesn't seem to be available in Rust
     let mut table_opts = BlockBasedOptions::default();
