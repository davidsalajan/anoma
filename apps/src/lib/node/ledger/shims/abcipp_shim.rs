use std::convert::{TryFrom, TryInto};
use std::future::Future;
use std::path::PathBuf;
use std::pin::Pin;
use std::task::{Context, Poll};

use anoma::types::storage::BlockHeight;
use futures::future::FutureExt;
use tokio::sync::mpsc::UnboundedSender;
use tower::Service;
#[cfg(not(feature = "ABCI"))]
use tower_abci::{BoxError, Request as Req, Response as Resp};
#[cfg(feature = "ABCI")]
use tower_abci_old::{BoxError, Request as Req, Response as Resp};

use super::super::Shell;
use super::abcipp_shim_types::shim::{request, Error, Request, Response};
use crate::config;
use crate::node::ledger::shims::abcipp_shim_types::shim::request::{
    BeginBlock, ProcessedTx,
};

/// The shim wraps the shell, which implements ABCI++.
/// The shim makes a crude translation between the ABCI interface currently used
/// by tendermint and the shell's interface.
#[derive(Debug)]
pub struct AbcippShim {
    service: Shell,
    begin_block_request: Option<BeginBlock>,
    block_txs: Vec<ProcessedTx>,
    shell_recv: tokio::sync::mpsc::Receiver<(
        Req,
        tokio::sync::oneshot::Sender<Result<Resp, BoxError>>,
    )>,
}

impl AbcippShim {
    /// Create a shell with a ABCI service that passes messages to and from the
    /// shell.
    pub fn new(
        config: config::Ledger,
        wasm_dir: PathBuf,
<<<<<<< HEAD
        broadcast_sender: UnboundedSender<Vec<u8>>,
    ) -> Self {
        Self {
            service: Shell::new(config, wasm_dir, broadcast_sender),
            begin_block_request: None,
            block_txs: vec![],
=======
    ) -> (Self, AbciService) {
        let (shell_send, shell_recv) = tokio::sync::mpsc::channel(1024);
        (
            Self {
                service: Shell::new(base_dir, db_path, chain_id, wasm_dir),
                begin_block_request: None,
                block_txs: vec![],
                shell_recv,
            },
            AbciService { shell_send },
        )
    }

    /// Run the shell's blocking loop that receives messages from the
    /// [`AbciService`].
    pub fn run(mut self) {
        while let Some((req, resp_sender)) = self.shell_recv.blocking_recv() {
            let resp = match req {
                Req::BeginBlock(block) => {
                    // we save this data to be forwarded to finalize later
                    self.begin_block_request =
                        Some(block.try_into().unwrap_or_else(|_| {
                            panic!("Could not read begin block request");
                        }));
                    Ok(Resp::BeginBlock(Default::default()))
                }
                Req::DeliverTx(deliver_tx) => {
                    // We call [`process_proposal`] to report back the validity
                    // of the tx to tendermint.
                    // Invariant: The service call with
                    // `Request::ProcessProposal`
                    // must always return `Response::ProcessProposal`
                    self.service
                        .call(Request::ProcessProposal(
                            #[cfg(not(feature = "ABCI"))]
                            deliver_tx.tx.clone().into(),
                            #[cfg(feature = "ABCI")]
                            deliver_tx.tx.into(),
                        ))
                        .map_err(Error::from)
                        .and_then(|res| match res {
                            Response::ProcessProposal(resp) => {
                                self.block_txs.push(ProcessedTx {
                                    #[cfg(not(feature = "ABCI"))]
                                    tx: deliver_tx.tx,
                                    #[cfg(feature = "ABCI")]
                                    tx: resp.tx,
                                    result: resp.result,
                                });
                                Ok(Resp::DeliverTx(Default::default()))
                            }
                            _ => unreachable!(),
                        })
                }
                Req::EndBlock(end) => {
                    BlockHeight::try_from(end.height).unwrap_or_else(|_| {
                        panic!("Unexpected block height {}", end.height)
                    });
                    let mut txs = vec![];
                    std::mem::swap(&mut txs, &mut self.block_txs);
                    // If the wrapper txs were not properly submitted, reject
                    // all txs
                    let out_of_order =
                        txs.iter().any(|tx| tx.result.code > 3u32);
                    if out_of_order {
                        // The wrapper txs will need to be decrypted again
                        // and included in the proposed block after the current
                        self.service.reset_queue();
                    }
                    let begin_block_request =
                        self.begin_block_request.take().unwrap();
                    self.service
                        .call(Request::FinalizeBlock(request::FinalizeBlock {
                            hash: begin_block_request.hash,
                            header: begin_block_request.header,
                            byzantine_validators: begin_block_request
                                .byzantine_validators,
                            txs,
                            reject_all_decrypted: out_of_order,
                        }))
                        .map_err(Error::from)
                        .and_then(|res| match res {
                            Response::FinalizeBlock(resp) => {
                                let x = Resp::EndBlock(resp.into());
                                Ok(x)
                            }
                            _ => Err(Error::ConvertResp(res)),
                        })
                }
                _ => match Request::try_from(req.clone()) {
                    Ok(request) => self
                        .service
                        .call(request)
                        .map(Resp::try_from)
                        .map_err(Error::Shell)
                        .and_then(|inner| inner),
                    Err(err) => Err(err),
                },
            };
            let resp = resp.map_err(|e| e.into());
            if resp_sender.send(resp).is_err() {
                tracing::info!("ABCI response channel is closed")
            }
>>>>>>> 3748489f
        }
    }
}

#[derive(Debug)]
pub struct AbciService {
    shell_send: tokio::sync::mpsc::Sender<(
        Req,
        tokio::sync::oneshot::Sender<Result<Resp, BoxError>>,
    )>,
}

/// The ABCI tower service implementation sends and receives messages to and
/// from the [`AbcippShim`] for requests from Tendermint.
impl Service<Req> for AbciService {
    type Error = BoxError;
    type Future =
        Pin<Box<dyn Future<Output = Result<Resp, BoxError>> + Send + 'static>>;
    type Response = Resp;

    fn poll_ready(
        &mut self,
        _cx: &mut Context<'_>,
    ) -> Poll<Result<(), Self::Error>> {
        // First, check if the shell is still alive
        if self.shell_send.is_closed() {
            return Poll::Ready(Err("The shell is closed".into()));
        }
        Poll::Ready(Ok(()))
    }

    fn call(&mut self, req: Req) -> Self::Future {
        let sender = self.shell_send.clone();
        Box::pin(
            async move {
                let (resp_send, recv) = tokio::sync::oneshot::channel();
                sender.send((req, resp_send)).await?;
                match recv.await {
                    Ok(resp) => resp,
                    Err(err) => {
                        tracing::info!("ABCI response channel didn't respond");
                        Err(err.into())
                    }
                }
<<<<<<< HEAD
                let begin_block_request =
                    self.begin_block_request.take().expect(
                        "Cannot process end block request without begin block \
                         request",
                    );
                self.service
                    .call(Request::FinalizeBlock(request::FinalizeBlock {
                        hash: begin_block_request.hash,
                        header: begin_block_request.header,
                        byzantine_validators: begin_block_request
                            .byzantine_validators,
                        txs,
                        reject_all_decrypted: out_of_order,
                    }))
                    .map_err(Error::from)
                    .and_then(|res| match res {
                        Response::FinalizeBlock(resp) => {
                            let x = Resp::EndBlock(resp.into());
                            Ok(x)
                        }
                        _ => Err(Error::ConvertResp(res)),
                    })
=======
>>>>>>> 3748489f
            }
            .boxed(),
        )
    }
}<|MERGE_RESOLUTION|>--- conflicted
+++ resolved
@@ -40,19 +40,12 @@
     pub fn new(
         config: config::Ledger,
         wasm_dir: PathBuf,
-<<<<<<< HEAD
         broadcast_sender: UnboundedSender<Vec<u8>>,
-    ) -> Self {
-        Self {
-            service: Shell::new(config, wasm_dir, broadcast_sender),
-            begin_block_request: None,
-            block_txs: vec![],
-=======
     ) -> (Self, AbciService) {
         let (shell_send, shell_recv) = tokio::sync::mpsc::channel(1024);
         (
             Self {
-                service: Shell::new(base_dir, db_path, chain_id, wasm_dir),
+                service: Shell::new(config, wasm_dir, broadcast_sender),
                 begin_block_request: None,
                 block_txs: vec![],
                 shell_recv,
@@ -151,7 +144,6 @@
             if resp_sender.send(resp).is_err() {
                 tracing::info!("ABCI response channel is closed")
             }
->>>>>>> 3748489f
         }
     }
 }
@@ -196,31 +188,6 @@
                         Err(err.into())
                     }
                 }
-<<<<<<< HEAD
-                let begin_block_request =
-                    self.begin_block_request.take().expect(
-                        "Cannot process end block request without begin block \
-                         request",
-                    );
-                self.service
-                    .call(Request::FinalizeBlock(request::FinalizeBlock {
-                        hash: begin_block_request.hash,
-                        header: begin_block_request.header,
-                        byzantine_validators: begin_block_request
-                            .byzantine_validators,
-                        txs,
-                        reject_all_decrypted: out_of_order,
-                    }))
-                    .map_err(Error::from)
-                    .and_then(|res| match res {
-                        Response::FinalizeBlock(resp) => {
-                            let x = Resp::EndBlock(resp.into());
-                            Ok(x)
-                        }
-                        _ => Err(Error::ConvertResp(res)),
-                    })
-=======
->>>>>>> 3748489f
             }
             .boxed(),
         )
