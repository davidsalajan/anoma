//! By default, these tests will run in release mode. This can be disabled
//! by setting environment variable `ANOMA_E2E_DEBUG=true`. For debugging,
//! you'll typically also want to set `RUST_BACKTRACE=1`, e.g.:
//!
//! ```ignore,shell
//! ANOMA_E2E_DEBUG=true RUST_BACKTRACE=1 cargo test e2e::ledger_tests -- --test-threads=1 --nocapture
//! ```
//!
//! To keep the temporary files created by a test, use env var
//! `ANOMA_E2E_KEEP_TEMP=true`.

<<<<<<< HEAD
use std::collections::HashMap;
use std::fs::OpenOptions;
use std::net::SocketAddr;
=======
use std::fs::{self, OpenOptions};
>>>>>>> 84ae749f
use std::path::PathBuf;
use std::process::Command;
use std::str::FromStr;
use std::sync::Arc;
use std::time::{Duration, Instant};

use anoma::types::chain::ChainId;
use anoma::types::token;
use anoma_apps::config::genesis::genesis_config::{
    self, GenesisConfig, ParametersConfig, PosParamsConfig,
    ValidatorPreGenesisConfig,
};
use anoma_apps::config::Config;
use borsh::BorshSerialize;
use color_eyre::eyre::Result;
use serde_json::json;
use setup::constants::*;
use tempfile::tempdir;

use super::setup::working_dir;
use crate::e2e::helpers::{
    find_address, find_voting_power, get_actor_rpc, get_epoch,
};
use crate::e2e::setup::{self, sleep, Bin, Who};
use crate::{run, run_as};

/// Test that when we "run-ledger" with all the possible command
/// combinations from fresh state, the node starts-up successfully for both a
/// validator and non-validator user.
#[test]
fn run_ledger() -> Result<()> {
    let test = setup::single_node_net()?;
    let cmd_combinations = vec![vec!["ledger"], vec!["ledger", "run"]];

    // Start the ledger as a validator
    for args in &cmd_combinations {
        let mut ledger =
            run_as!(test, Who::Validator(0), Bin::Node, args, Some(40))?;
        ledger.exp_string("Anoma ledger node started")?;
        ledger.exp_string("This node is a validator")?;
    }

    // Start the ledger as a non-validator
    for args in &cmd_combinations {
        let mut ledger =
            run_as!(test, Who::NonValidator, Bin::Node, args, Some(40))?;
        ledger.exp_string("Anoma ledger node started")?;
        if !cfg!(feature = "ABCI") {
            ledger.exp_string("This node is a fullnode")?;
        } else {
            ledger.exp_string("This node is not a validator")?;
        }
    }

    Ok(())
}

/// In this test we:
/// 1. Run 2 genesis validator ledger nodes and 1 non-validator node
/// 2. Submit a valid token transfer tx
/// 3. Check that all the nodes processed the tx with the same result
#[test]
fn test_node_connectivity() -> Result<()> {
    // Setup 2 genesis validator nodes
    let test =
        setup::network(|genesis| setup::add_validators(1, genesis), None)?;

    // 1. Run 2 genesis validator ledger nodes and 1 non-validator node
    let args = ["ledger"];
    let mut validator_0 =
        run_as!(test, Who::Validator(0), Bin::Node, args, Some(40))?;
    validator_0.exp_string("Anoma ledger node started")?;
    validator_0.exp_string("This node is a validator")?;
    let mut validator_1 =
        run_as!(test, Who::Validator(1), Bin::Node, args, Some(40))?;
    validator_1.exp_string("Anoma ledger node started")?;
    validator_1.exp_string("This node is a validator")?;
    let mut non_validator =
        run_as!(test, Who::NonValidator, Bin::Node, args, Some(40))?;
    non_validator.exp_string("Anoma ledger node started")?;
    if !cfg!(feature = "ABCI") {
        non_validator.exp_string("This node is a fullnode")?;
    } else {
        non_validator.exp_string("This node is not a validator")?;
    }

    // 2. Submit a valid token transfer tx
    let validator_one_rpc = get_actor_rpc(&test, &Who::Validator(0));
    let tx_args = [
        "transfer",
        "--source",
        BERTHA,
        "--target",
        ALBERT,
        "--token",
        XAN,
        "--amount",
        "10.1",
        "--fee-amount",
        "0",
        "--gas-limit",
        "0",
        "--fee-token",
        XAN,
        "--ledger-address",
        &validator_one_rpc,
    ];
    let mut client = run!(test, Bin::Client, tx_args, Some(40))?;
    client.exp_string("Transaction is valid.")?;
    client.assert_success();

    // 3. Check that all the nodes processed the tx with the same result
    let expected_result = "all VPs accepted apply_tx storage modification";
    validator_0.exp_string(expected_result)?;
    validator_1.exp_string(expected_result)?;
    non_validator.exp_string(expected_result)?;

    Ok(())
}

/// In this test we:
/// 1. Start up the ledger
/// 2. Kill the tendermint process
/// 3. Check that the node detects this
/// 4. Check that the node shuts down
#[test]
fn test_anoma_shuts_down_if_tendermint_dies() -> Result<()> {
    let test = setup::single_node_net()?;

    // 1. Run the ledger node
    let mut ledger =
        run_as!(test, Who::Validator(0), Bin::Node, &["ledger"], Some(40))?;

    ledger.exp_string("Anoma ledger node started")?;

    // 2. Kill the tendermint node
    sleep(1);
    Command::new("pkill")
        .args(&["tendermint"])
        .spawn()
        .expect("Test failed")
        .wait()
        .expect("Test failed");

    // 3. Check that anoma detects that the tendermint node is dead
    ledger.exp_string("Tendermint node is no longer running.")?;

    // 4. Check that the ledger node shuts down
    ledger.exp_string("Anoma ledger node has shut down.")?;
    ledger.exp_eof()?;

    Ok(())
}

/// In this test we:
/// 1. Run the ledger node
/// 2. Shut it down
/// 3. Run the ledger again, it should load its previous state
/// 4. Shut it down
/// 5. Reset the ledger's state
/// 6. Run the ledger again, it should start from fresh state
#[test]
fn run_ledger_load_state_and_reset() -> Result<()> {
    let test = setup::single_node_net()?;

    // 1. Run the ledger node
    let mut ledger =
        run_as!(test, Who::Validator(0), Bin::Node, &["ledger"], Some(40))?;

    ledger.exp_string("Anoma ledger node started")?;
    // There should be no previous state
    ledger.exp_string("No state could be found")?;
    // Wait to commit a block
    ledger.exp_regex(r"Committed block hash.*, height: [0-9]+")?;

    // 2. Shut it down
    ledger.send_control('c')?;
    // Wait for the node to stop running to finish writing the state and tx
    // queue
    ledger.exp_string("Anoma ledger node has shut down.")?;
    ledger.exp_eof()?;
    drop(ledger);

    // 3. Run the ledger again, it should load its previous state
    let mut ledger =
        run_as!(test, Who::Validator(0), Bin::Node, &["ledger"], Some(40))?;

    ledger.exp_string("Anoma ledger node started")?;

    // There should be previous state now
    ledger.exp_string("Last state root hash:")?;

    // 4. Shut it down
    ledger.send_control('c')?;
    // Wait for it to stop
    ledger.exp_eof()?;
    drop(ledger);

    // 5. Reset the ledger's state
    let mut session = run_as!(
        test,
        Who::Validator(0),
        Bin::Node,
        &["ledger", "reset"],
        Some(10),
    )?;
    session.exp_eof()?;

    // 6. Run the ledger again, it should start from fresh state
    let mut session =
        run_as!(test, Who::Validator(0), Bin::Node, &["ledger"], Some(40))?;

    session.exp_string("Anoma ledger node started")?;

    // There should be no previous state
    session.exp_string("No state could be found")?;

    Ok(())
}

/// In this test we:
/// 1. Run the ledger node
/// 2. Submit a token transfer tx
/// 3. Submit a transaction to update an account's validity predicate
/// 4. Submit a custom tx
/// 5. Submit a tx to initialize a new account
/// 6. Query token balance
/// 7. Query the raw bytes of a storage key
#[test]
fn ledger_txs_and_queries() -> Result<()> {
    let test = setup::network(|genesis| genesis, None)?;

    // 1. Run the ledger node
    let mut ledger =
        run_as!(test, Who::Validator(0), Bin::Node, &["ledger"], Some(40))?;

    ledger.exp_string("Anoma ledger node started")?;
    if !cfg!(feature = "ABCI") {
        ledger.exp_string("started node")?;
    } else {
        ledger.exp_string("Started node")?;
    }

    let vp_user = wasm_abs_path(VP_USER_WASM);
    let vp_user = vp_user.to_string_lossy();
    let tx_no_op = wasm_abs_path(TX_NO_OP_WASM);
    let tx_no_op = tx_no_op.to_string_lossy();

    let validator_one_rpc = get_actor_rpc(&test, &Who::Validator(0));

    let txs_args = vec![
        // 2. Submit a token transfer tx
        vec![
            "transfer",
            "--source",
            BERTHA,
            "--target",
            ALBERT,
            "--token",
            XAN,
            "--amount",
            "10.1",
            "--fee-amount",
            "0",
            "--gas-limit",
            "0",
            "--fee-token",
            XAN,
            "--ledger-address",
            &validator_one_rpc,
        ],
        // 3. Submit a transaction to update an account's validity
        // predicate
        vec![
            "update",
             "--address",
             BERTHA,
             "--code-path",
             &vp_user,
             "--fee-amount",
             "0",
             "--gas-limit",
             "0",
             "--fee-token",
             XAN,
            "--ledger-address",
            &validator_one_rpc,
        ],
        // 4. Submit a custom tx
        vec![
            "tx",
            "--signer",
            BERTHA,
            "--code-path",
            &tx_no_op,
            "--data-path",
            "README.md",
            "--fee-amount",
            "0",
            "--gas-limit",
            "0",
            "--fee-token",
            XAN,
            "--ledger-address",
            &validator_one_rpc
        ],
        // 5. Submit a tx to initialize a new account
        vec![
            "init-account",
            "--source",
            BERTHA,
            "--public-key",
            // Value obtained from `anoma::types::key::ed25519::tests::gen_keypair`
            "001be519a321e29020fa3cbfbfd01bd5e92db134305609270b71dace25b5a21168",
            "--code-path",
            &vp_user,
            "--alias",
            "Test-Account",
            "--fee-amount",
            "0",
            "--gas-limit",
            "0",
            "--fee-token",
            XAN,
            "--ledger-address",
            &validator_one_rpc,
        ],
    ];

    for tx_args in &txs_args {
        for &dry_run in &[true, false] {
            let tx_args = if dry_run {
                vec![tx_args.clone(), vec!["--dry-run"]].concat()
            } else {
                tx_args.clone()
            };
            let mut client = run!(test, Bin::Client, tx_args, Some(40))?;

            if !dry_run {
                if !cfg!(feature = "ABCI") {
                    client.exp_string("Transaction accepted")?;
                }
                client.exp_string("Transaction applied")?;
            }
            client.exp_string("Transaction is valid.")?;
            client.assert_success();
        }
    }

    let query_args_and_expected_response = vec![
        // 6. Query token balance
        (
            vec![
                "balance",
                "--owner",
                BERTHA,
                "--token",
                XAN,
                "--ledger-address",
                &validator_one_rpc,
            ],
            // expect a decimal
            r"XAN: \d+(\.\d+)?",
        ),
    ];
    for (query_args, expected) in &query_args_and_expected_response {
        let mut client = run!(test, Bin::Client, query_args, Some(40))?;
        client.exp_regex(expected)?;

        client.assert_success();
    }
    let christel = find_address(&test, CHRISTEL)?;
    // as setup in `genesis/e2e-tests-single-node.toml`
    let christel_balance = token::Amount::whole(1000000);
    let xan = find_address(&test, XAN)?;
    let storage_key = token::balance_key(&xan, &christel).to_string();
    let query_args_and_expected_response = vec![
        // 7. Query storage key and get hex-encoded raw bytes
        (
            vec![
                "query-bytes",
                "--storage-key",
                &storage_key,
                "--ledger-address",
                &validator_one_rpc,
            ],
            // expect hex encoded of borsh encoded bytes
            hex::encode(christel_balance.try_to_vec().unwrap()),
        ),
    ];
    for (query_args, expected) in &query_args_and_expected_response {
        let mut client = run!(test, Bin::Client, query_args, Some(40))?;
        client.exp_string(expected)?;

        client.assert_success();
    }

    Ok(())
}

/// In this test we:
/// 1. Run the ledger node
/// 2. Submit an invalid transaction (disallowed by state machine)
/// 3. Shut down the ledger
/// 4. Restart the ledger
/// 5. Submit and invalid transactions (malformed)
#[test]
fn invalid_transactions() -> Result<()> {
    let test = setup::single_node_net()?;

    // 1. Run the ledger node
    let mut ledger =
        run_as!(test, Who::Validator(0), Bin::Node, &["ledger"], Some(40))?;
    ledger.exp_string("Anoma ledger node started")?;
    if !cfg!(feature = "ABCI") {
        ledger.exp_string("started node")?;
    } else {
        ledger.exp_string("Started node")?;
    }
    // Wait to commit a block
    ledger.exp_regex(r"Committed block hash.*, height: [0-9]+")?;

    // 2. Submit a an invalid transaction (trying to mint tokens should fail
    // in the token's VP)
    let tx_data_path = test.base_dir.path().join("tx.data");
    let transfer = token::Transfer {
        source: find_address(&test, DAEWON)?,
        target: find_address(&test, ALBERT)?,
        token: find_address(&test, XAN)?,
        amount: token::Amount::whole(1),
    };
    let data = transfer
        .try_to_vec()
        .expect("Encoding unsigned transfer shouldn't fail");
    let tx_wasm_path = wasm_abs_path(TX_MINT_TOKENS_WASM);
    std::fs::write(&tx_data_path, data).unwrap();
    let tx_wasm_path = tx_wasm_path.to_string_lossy();
    let tx_data_path = tx_data_path.to_string_lossy();

    let validator_one_rpc = get_actor_rpc(&test, &Who::Validator(0));

    let tx_args = vec![
        "tx",
        "--code-path",
        &tx_wasm_path,
        "--data-path",
        &tx_data_path,
        "--signing-key",
        DAEWON,
        "--fee-amount",
        "0",
        "--gas-limit",
        "0",
        "--fee-token",
        XAN,
        "--ledger-address",
        &validator_one_rpc,
    ];

    let mut client = run!(test, Bin::Client, tx_args, Some(40))?;
    if !cfg!(feature = "ABCI") {
        client.exp_string("Transaction accepted")?;
    }
    client.exp_string("Transaction applied")?;
    client.exp_string("Transaction is invalid")?;
    client.exp_string(r#""code": "1"#)?;

    client.assert_success();
    ledger.exp_string("some VPs rejected apply_tx storage modification")?;

    // Wait to commit a block
    ledger.exp_regex(r"Committed block hash.*, height: [0-9]+")?;

    // 3. Shut it down
    ledger.send_control('c')?;
    // Wait for the node to stop running to finish writing the state and tx
    // queue
    ledger.exp_string("Anoma ledger node has shut down.")?;
    ledger.exp_eof()?;
    drop(ledger);

    // 4. Restart the ledger
    let mut ledger =
        run_as!(test, Who::Validator(0), Bin::Node, &["ledger"], Some(40))?;

    ledger.exp_string("Anoma ledger node started")?;

    // There should be previous state now
    ledger.exp_string("Last state root hash:")?;

    // 5. Submit an invalid transactions (invalid token address)
    let tx_args = vec![
        "transfer",
        "--source",
        DAEWON,
        "--signing-key",
        DAEWON,
        "--target",
        ALBERT,
        "--token",
        BERTHA,
        "--amount",
        "1_000_000.1",
        "--fee-amount",
        "0",
        "--gas-limit",
        "0",
        "--fee-token",
        XAN,
        // Force to ignore client check that fails on the balance check of the
        // source address
        "--force",
        "--ledger-address",
        &validator_one_rpc,
    ];

    let mut client = run!(test, Bin::Client, tx_args, Some(40))?;
    if !cfg!(feature = "ABCI") {
        client.exp_string("Transaction accepted")?;
    }
    client.exp_string("Transaction applied")?;

    client.exp_string("Error trying to apply a transaction")?;

    client.exp_string(r#""code": "3"#)?;

    client.assert_success();
    Ok(())
}

/// PoS bonding, unbonding and withdrawal tests. In this test we:
///
/// 1. Run the ledger node with shorter epochs for faster progression
/// 2. Submit a self-bond for the genesis validator
/// 3. Submit a delegation to the genesis validator
/// 4. Submit an unbond of the self-bond
/// 5. Submit an unbond of the delegation
/// 6. Wait for the unbonding epoch
/// 7. Submit a withdrawal of the self-bond
/// 8. Submit a withdrawal of the delegation
#[test]
fn pos_bonds() -> Result<()> {
    let unbonding_len = 2;
    let test = setup::network(
        |genesis| {
            let parameters = ParametersConfig {
                min_num_of_blocks: 2,
                min_duration: 1,
                max_expected_time_per_block: 1,
                ..genesis.parameters
            };
            let pos_params = PosParamsConfig {
                pipeline_len: 1,
                unbonding_len,
                ..genesis.pos_params
            };
            GenesisConfig {
                parameters,
                pos_params,
                ..genesis
            }
        },
        None,
    )?;

    // 1. Run the ledger node
    let mut ledger =
        run_as!(test, Who::Validator(0), Bin::Node, &["ledger"], Some(40))?;

    ledger.exp_string("Anoma ledger node started")?;
    if !cfg!(feature = "ABCI") {
        ledger.exp_string("started node")?;
    } else {
        ledger.exp_string("Started node")?;
    }

    let validator_one_rpc = get_actor_rpc(&test, &Who::Validator(0));

    // 2. Submit a self-bond for the gepnesis validator
    let tx_args = vec![
        "bond",
        "--validator",
        "validator-0",
        "--amount",
        "10.1",
        "--fee-amount",
        "0",
        "--gas-limit",
        "0",
        "--fee-token",
        XAN,
        "--ledger-address",
        &validator_one_rpc,
    ];
    let mut client =
        run_as!(test, Who::Validator(0), Bin::Client, tx_args, Some(40))?;
    client.exp_string("Transaction is valid.")?;
    client.assert_success();

    // 3. Submit a delegation to the genesis validator
    let tx_args = vec![
        "bond",
        "--validator",
        "validator-0",
        "--source",
        BERTHA,
        "--amount",
        "10.1",
        "--fee-amount",
        "0",
        "--gas-limit",
        "0",
        "--fee-token",
        XAN,
        "--ledger-address",
        &validator_one_rpc,
    ];
    let mut client = run!(test, Bin::Client, tx_args, Some(40))?;
    client.exp_string("Transaction is valid.")?;
    client.assert_success();

    // 4. Submit an unbond of the self-bond
    let tx_args = vec![
        "unbond",
        "--validator",
        "validator-0",
        "--amount",
        "5.1",
        "--fee-amount",
        "0",
        "--gas-limit",
        "0",
        "--fee-token",
        XAN,
        "--ledger-address",
        &validator_one_rpc,
    ];
    let mut client =
        run_as!(test, Who::Validator(0), Bin::Client, tx_args, Some(40))?;
    client.exp_string("Transaction is valid.")?;
    client.assert_success();

    // 5. Submit an unbond of the delegation
    let tx_args = vec![
        "unbond",
        "--validator",
        "validator-0",
        "--source",
        BERTHA,
        "--amount",
        "3.2",
        "--fee-amount",
        "0",
        "--gas-limit",
        "0",
        "--fee-token",
        XAN,
        "--ledger-address",
        &validator_one_rpc,
    ];
    let mut client = run!(test, Bin::Client, tx_args, Some(40))?;
    client.exp_string("Transaction is valid.")?;
    client.assert_success();

    // 6. Wait for the unbonding epoch
    let epoch = get_epoch(&test, &validator_one_rpc)?;
    let earliest_withdrawal_epoch = epoch + unbonding_len;
    println!(
        "Current epoch: {}, earliest epoch for withdrawal: {}",
        epoch, earliest_withdrawal_epoch
    );
    let start = Instant::now();
    let loop_timeout = Duration::new(20, 0);
    loop {
        if Instant::now().duration_since(start) > loop_timeout {
            panic!(
                "Timed out waiting for epoch: {}",
                earliest_withdrawal_epoch
            );
        }
        let epoch = get_epoch(&test, &validator_one_rpc)?;
        if epoch >= earliest_withdrawal_epoch {
            break;
        }
    }

    // 7. Submit a withdrawal of the self-bond
    let tx_args = vec![
        "withdraw",
        "--validator",
        "validator-0",
        "--fee-amount",
        "0",
        "--gas-limit",
        "0",
        "--fee-token",
        XAN,
        "--ledger-address",
        &validator_one_rpc,
    ];
    let mut client =
        run_as!(test, Who::Validator(0), Bin::Client, tx_args, Some(40))?;
    client.exp_string("Transaction is valid.")?;
    client.assert_success();

    // 8. Submit a withdrawal of the delegation
    let tx_args = vec![
        "withdraw",
        "--validator",
        "validator-0",
        "--source",
        BERTHA,
        "--fee-amount",
        "0",
        "--gas-limit",
        "0",
        "--fee-token",
        XAN,
        "--ledger-address",
        &validator_one_rpc,
    ];
    let mut client = run!(test, Bin::Client, tx_args, Some(40))?;
    client.exp_string("Transaction is valid.")?;
    client.assert_success();

    Ok(())
}

/// PoS validator creation test. In this test we:
///
/// 1. Run the ledger node with shorter epochs for faster progression
/// 2. Initialize a new validator account
/// 3. Submit a delegation to the new validator
/// 4. Transfer some XAN to the new validator
/// 5. Submit a self-bond for the new validator
/// 6. Wait for the pipeline epoch
/// 7. Check the new validator's voting power
#[test]
fn pos_init_validator() -> Result<()> {
    let pipeline_len = 1;
    let test = setup::network(
        |genesis| {
            let parameters = ParametersConfig {
                min_num_of_blocks: 2,
                min_duration: 1,
                max_expected_time_per_block: 1,
                ..genesis.parameters
            };
            let pos_params = PosParamsConfig {
                pipeline_len,
                unbonding_len: 2,
                ..genesis.pos_params
            };
            GenesisConfig {
                parameters,
                pos_params,
                ..genesis
            }
        },
        None,
    )?;

    // 1. Run the ledger node
    let mut ledger =
        run_as!(test, Who::Validator(0), Bin::Node, &["ledger"], Some(40))?;

    ledger.exp_string("Anoma ledger node started")?;
    if !cfg!(feature = "ABCI") {
        ledger.exp_string("started node")?;
    } else {
        ledger.exp_string("Started node")?;
    }

    let validator_one_rpc = get_actor_rpc(&test, &Who::Validator(0));

    // 2. Initialize a new validator account
    let new_validator = "new-validator";
    let new_validator_key = format!("{}-key", new_validator);
    let tx_args = vec![
        "init-validator",
        "--alias",
        new_validator,
        "--source",
        BERTHA,
        "--unsafe-dont-encrypt",
        "--fee-amount",
        "0",
        "--gas-limit",
        "0",
        "--fee-token",
        XAN,
        "--ledger-address",
        &validator_one_rpc,
    ];
    let mut client = run!(test, Bin::Client, tx_args, Some(40))?;
    client.exp_string("Transaction is valid.")?;
    client.assert_success();

    // 3. Submit a delegation to the new validator
    //    First, transfer some tokens to the validator's key for fees:
    let tx_args = vec![
        "transfer",
        "--source",
        BERTHA,
        "--target",
        &new_validator_key,
        "--token",
        XAN,
        "--amount",
        "0.5",
        "--fee-amount",
        "0",
        "--gas-limit",
        "0",
        "--fee-token",
        XAN,
        "--ledger-address",
        &validator_one_rpc,
    ];
    let mut client = run!(test, Bin::Client, tx_args, Some(40))?;
    client.exp_string("Transaction is valid.")?;
    client.assert_success();
    //     Then self-bond the tokens:
    let tx_args = vec![
        "bond",
        "--validator",
        new_validator,
        "--source",
        BERTHA,
        "--amount",
        "1000.5",
        "--fee-amount",
        "0",
        "--gas-limit",
        "0",
        "--fee-token",
        XAN,
        "--ledger-address",
        &validator_one_rpc,
    ];
    let mut client = run!(test, Bin::Client, tx_args, Some(40))?;
    client.exp_string("Transaction is valid.")?;
    client.assert_success();

    // 4. Transfer some XAN to the new validator
    let tx_args = vec![
        "transfer",
        "--source",
        BERTHA,
        "--target",
        new_validator,
        "--token",
        XAN,
        "--amount",
        "10999.5",
        "--fee-amount",
        "0",
        "--gas-limit",
        "0",
        "--fee-token",
        XAN,
        "--ledger-address",
        &validator_one_rpc,
    ];
    let mut client = run!(test, Bin::Client, tx_args, Some(40))?;
    client.exp_string("Transaction is valid.")?;
    client.assert_success();

    // 5. Submit a self-bond for the new validator
    let tx_args = vec![
        "bond",
        "--validator",
        new_validator,
        "--amount",
        "10000",
        "--fee-amount",
        "0",
        "--gas-limit",
        "0",
        "--fee-token",
        XAN,
        "--ledger-address",
        &validator_one_rpc,
    ];
    let mut client = run!(test, Bin::Client, tx_args, Some(40))?;
    client.exp_string("Transaction is valid.")?;
    client.assert_success();

    // 6. Wait for the pipeline epoch when the validator's voting power should
    // be non-zero
    let epoch = get_epoch(&test, &validator_one_rpc)?;
    let earliest_update_epoch = epoch + pipeline_len;
    println!(
        "Current epoch: {}, earliest epoch with updated voting power: {}",
        epoch, earliest_update_epoch
    );
    let start = Instant::now();
    let loop_timeout = Duration::new(20, 0);
    loop {
        if Instant::now().duration_since(start) > loop_timeout {
            panic!("Timed out waiting for epoch: {}", earliest_update_epoch);
        }
        let epoch = get_epoch(&test, &validator_one_rpc)?;
        if epoch >= earliest_update_epoch {
            break;
        }
    }

    // 7. Check the new validator's voting power
    let voting_power =
        find_voting_power(&test, new_validator, &validator_one_rpc)?;
    assert_eq!(voting_power, 11);

    Ok(())
}
/// Test that multiple txs submitted in the same block all get the tx result.
///
/// In this test we:
/// 1. Run the ledger node with 10s consensus timeout
/// 2. Spawn threads each submitting token transfer tx
#[test]
fn ledger_many_txs_in_a_block() -> Result<()> {
    let test = Arc::new(setup::network(
        |genesis| genesis,
        // Set 10s consensus timeout to have more time to submit txs
        Some("10s"),
    )?);

    // 1. Run the ledger node
    let mut ledger =
        run_as!(*test, Who::Validator(0), Bin::Node, &["ledger"], Some(40))?;

    ledger.exp_string("Anoma ledger node started")?;
    if !cfg!(feature = "ABCI") {
        ledger.exp_string("started node")?;
    } else {
        ledger.exp_string("Started node")?;
    }

    // Wait to commit a block
    ledger.exp_regex(r"Committed block hash.*, height: [0-9]+")?;

    let validator_one_rpc = Arc::new(get_actor_rpc(&test, &Who::Validator(0)));

    // A token transfer tx args
    let tx_args = Arc::new(vec![
        "transfer",
        "--source",
        BERTHA,
        "--target",
        ALBERT,
        "--token",
        XAN,
        "--amount",
        "10.1",
        "--fee-amount",
        "0",
        "--gas-limit",
        "0",
        "--fee-token",
        XAN,
        "--ledger-address",
    ]);

    // 2. Spawn threads each submitting token transfer tx
    // We collect to run the threads in parallel.
    #[allow(clippy::needless_collect)]
    let tasks: Vec<std::thread::JoinHandle<_>> = (0..3)
        .into_iter()
        .map(|_| {
            let test = Arc::clone(&test);
            let validator_one_rpc = Arc::clone(&validator_one_rpc);
            let tx_args = Arc::clone(&tx_args);
            std::thread::spawn(move || {
                let mut args = (*tx_args).clone();
                args.push(&*validator_one_rpc);
                let mut client = run!(*test, Bin::Client, args, Some(40))?;
                if !cfg!(feature = "ABCI") {
                    client.exp_string("Transaction accepted")?;
                }
                client.exp_string("Transaction applied")?;
                client.exp_string("Transaction is valid.")?;
                client.assert_success();
                let res: Result<()> = Ok(());
                res
            })
        })
        .collect();
    for task in tasks.into_iter() {
        task.join().unwrap()?;
    }

    Ok(())
}

/// In this test we:
/// 1. Run the ledger node
/// 2. Submit a valid proposal
/// 3. Query the proposal
/// 4. Query token balance (submitted funds)
/// 5. Query governance address balance
/// 6. Submit an invalid proposal
/// 7. Check invalid proposal was not accepted
/// 8. Query token balance (funds shall not be submitted)
/// 9. Send a yay vote from a validator
/// 10. Send a yay vote from a normal user
/// 11. Query the proposal and check the result
/// 12. Wait proposal grace and check proposal author funds
/// 13. Check governance address funds are 0
#[test]
fn proposal_submission() -> Result<()> {
    let test = setup::network(|genesis| genesis, None)?;

    // 1. Run the ledger node
    let mut ledger =
        run_as!(test, Who::Validator(0), Bin::Node, &["ledger"], Some(40))?;

    ledger.exp_string("Anoma ledger node started")?;
    if !cfg!(feature = "ABCI") {
        ledger.exp_string("started node")?;
    } else {
        ledger.exp_string("Started node")?;
    }

    let validator_one_rpc = get_actor_rpc(&test, &Who::Validator(0));

    // 1.1 Delegate some token
    let tx_args = vec![
        "bond",
        "--validator",
        "validator-0",
        "--source",
        BERTHA,
        "--amount",
        "900",
        "--fee-amount",
        "0",
        "--gas-limit",
        "0",
        "--fee-token",
        XAN,
        "--ledger-address",
        &validator_one_rpc,
    ];
    let mut client = run!(test, Bin::Client, tx_args, Some(40))?;
    client.exp_string("Transaction is valid.")?;
    client.assert_success();

    // 2. Submit valid proposal
    let valid_proposal_json_path =
        test.base_dir.path().join("valid_proposal.json");
    let proposal_code = wasm_abs_path(TX_NO_OP_WASM);

    let albert = find_address(&test, ALBERT)?;
    let valid_proposal_json = json!(
        {
            "content": {
                "title": "TheTitle",
                "authors": "test@test.com",
                "discussions-to": "www.github.com/anoma/aip/1",
                "created": "2022-03-10T08:54:37Z",
                "license": "MIT",
                "abstract": "Ut convallis eleifend orci vel venenatis. Duis vulputate metus in lacus sollicitudin vestibulum. Suspendisse vel velit ac est consectetur feugiat nec ac urna. Ut faucibus ex nec dictum fermentum. Morbi aliquet purus at sollicitudin ultrices. Quisque viverra varius cursus. Praesent sed mauris gravida, pharetra turpis non, gravida eros. Nullam sed ex justo. Ut at placerat ipsum, sit amet rhoncus libero. Sed blandit non purus non suscipit. Phasellus sed quam nec augue bibendum bibendum ut vitae urna. Sed odio diam, ornare nec sapien eget, congue viverra enim.",
                "motivation": "Ut convallis eleifend orci vel venenatis. Duis vulputate metus in lacus sollicitudin vestibulum. Suspendisse vel velit ac est consectetur feugiat nec ac urna. Ut faucibus ex nec dictum fermentum. Morbi aliquet purus at sollicitudin ultrices.",
                "details": "Ut convallis eleifend orci vel venenatis. Duis vulputate metus in lacus sollicitudin vestibulum. Suspendisse vel velit ac est consectetur feugiat nec ac urna. Ut faucibus ex nec dictum fermentum. Morbi aliquet purus at sollicitudin ultrices. Quisque viverra varius cursus. Praesent sed mauris gravida, pharetra turpis non, gravida eros.",
                "requires": "2"
            },
            "author": albert,
            "voting_start_epoch": 9,
            "voting_end_epoch": 21,
            "grace_epoch": 35,
            "proposal_code_path": proposal_code.to_str().unwrap()
        }
    );

    generate_proposal_json(
        valid_proposal_json_path.clone(),
        valid_proposal_json,
    );

    let validator_one_rpc = get_actor_rpc(&test, &Who::Validator(0));

    let submit_proposal_args = vec![
        "init-proposal",
        "--data-path",
        valid_proposal_json_path.to_str().unwrap(),
        "--ledger-address",
        &validator_one_rpc,
    ];
    let mut client = run!(test, Bin::Client, submit_proposal_args, Some(40))?;
    client.exp_string("Transaction is valid.")?;
    client.assert_success();

    // 3. Query the proposal

    let proposal_query_args = vec![
        "query-proposal",
        "--proposal-id",
        "0",
        "--ledger-address",
        &validator_one_rpc,
    ];

    let mut client = run!(test, Bin::Client, proposal_query_args, Some(40))?;
    client.exp_string("Proposal: 0")?;
    client.assert_success();

    // 4. Query token balance proposal author (submitted funds)
    let query_balance_args = vec![
        "balance",
        "--owner",
        ALBERT,
        "--token",
        XAN,
        "--ledger-address",
        &validator_one_rpc,
    ];

    let mut client = run!(test, Bin::Client, query_balance_args, Some(40))?;
    client.exp_string("XAN: 999500")?;
    client.assert_success();

    // 5. Query token balance governance
    let query_balance_args = vec![
        "balance",
        "--owner",
        GOVERNANCE_ADDRESS,
        "--token",
        XAN,
        "--ledger-address",
        &validator_one_rpc,
    ];

    let mut client = run!(test, Bin::Client, query_balance_args, Some(40))?;
    client.exp_string("XAN: 500")?;
    client.assert_success();

    // 6. Submit an invalid proposal
    // proposal is invalid due to voting_end_epoch - voting_start_epoch < 3
    let invalid_proposal_json_path =
        test.base_dir.path().join("invalid_proposal.json");
    let albert = find_address(&test, ALBERT)?;
    let invalid_proposal_json = json!(
        {
            "content": {
                "title": "TheTitle",
                "authors": "test@test.com",
                "discussions-to": "www.github.com/anoma/aip/1",
                "created": "2022-03-10T08:54:37Z",
                "license": "MIT",
                "abstract": "Ut convallis eleifend orci vel venenatis. Duis vulputate metus in lacus sollicitudin vestibulum. Suspendisse vel velit ac est consectetur feugiat nec ac urna. Ut faucibus ex nec dictum fermentum. Morbi aliquet purus at sollicitudin ultrices. Quisque viverra varius cursus. Praesent sed mauris gravida, pharetra turpis non, gravida eros. Nullam sed ex justo. Ut at placerat ipsum, sit amet rhoncus libero. Sed blandit non purus non suscipit. Phasellus sed quam nec augue bibendum bibendum ut vitae urna. Sed odio diam, ornare nec sapien eget, congue viverra enim.",
                "motivation": "Ut convallis eleifend orci vel venenatis. Duis vulputate metus in lacus sollicitudin vestibulum. Suspendisse vel velit ac est consectetur feugiat nec ac urna. Ut faucibus ex nec dictum fermentum. Morbi aliquet purus at sollicitudin ultrices.",
                "details": "Ut convallis eleifend orci vel venenatis. Duis vulputate metus in lacus sollicitudin vestibulum. Suspendisse vel velit ac est consectetur feugiat nec ac urna. Ut faucibus ex nec dictum fermentum. Morbi aliquet purus at sollicitudin ultrices. Quisque viverra varius cursus. Praesent sed mauris gravida, pharetra turpis non, gravida eros.",
                "requires": "2"
            },
            "author": albert,
            "voting_start_epoch": 9999,
            "voting_end_epoch": 10000,
            "grace_epoch": 10009,
        }
    );
    generate_proposal_json(
        invalid_proposal_json_path.clone(),
        invalid_proposal_json,
    );

    let submit_proposal_args = vec![
        "init-proposal",
        "--data-path",
        invalid_proposal_json_path.to_str().unwrap(),
        "--ledger-address",
        &validator_one_rpc,
    ];
    let mut client = run!(test, Bin::Client, submit_proposal_args, Some(40))?;
    client.exp_string("Transaction is invalid.")?;
    client.assert_success();

    // 7. Check invalid proposal was not accepted
    let proposal_query_args = vec![
        "query-proposal",
        "--proposal-id",
        "1",
        "--ledger-address",
        &validator_one_rpc,
    ];

    let mut client = run!(test, Bin::Client, proposal_query_args, Some(40))?;
    client.exp_string("No valid proposal was found with id 1")?;
    client.assert_success();

    // 8. Query token balance (funds shall not be submitted)
    let query_balance_args = vec![
        "balance",
        "--owner",
        ALBERT,
        "--token",
        XAN,
        "--ledger-address",
        &validator_one_rpc,
    ];

    let mut client = run!(test, Bin::Client, query_balance_args, Some(40))?;
    client.exp_string("XAN: 999500")?;
    client.assert_success();

    // 9. Send a yay vote from a validator
    let mut epoch = get_epoch(&test, &validator_one_rpc).unwrap();
    while epoch.0 <= 9 {
        sleep(1);
        epoch = get_epoch(&test, &validator_one_rpc).unwrap();
    }

    let submit_proposal_vote = vec![
        "vote-proposal",
        "--proposal-id",
        "0",
        "--vote",
        "yay",
        "--signer",
        "validator-0",
        "--ledger-address",
        &validator_one_rpc,
    ];

    let mut client = run_as!(
        test,
        Who::Validator(0),
        Bin::Client,
        submit_proposal_vote,
        Some(15)
    )?;
    client.exp_string("Transaction is valid.")?;
    client.assert_success();

    let submit_proposal_vote_delagator = vec![
        "vote-proposal",
        "--proposal-id",
        "0",
        "--vote",
        "nay",
        "--signer",
        BERTHA,
        "--ledger-address",
        &validator_one_rpc,
    ];

    let mut client =
        run!(test, Bin::Client, submit_proposal_vote_delagator, Some(40))?;
    client.exp_string("Transaction is valid.")?;
    client.assert_success();

    // 10. Send a yay vote from a non-validator/non-delegator user
    let submit_proposal_vote = vec![
        "vote-proposal",
        "--proposal-id",
        "0",
        "--vote",
        "yay",
        "--signer",
        ALBERT,
        "--ledger-address",
        &validator_one_rpc,
    ];

    let mut client = run!(test, Bin::Client, submit_proposal_vote, Some(15))?;
    client.exp_string("Transaction is invalid.")?;
    client.assert_success();

    // 11. Query the proposal and check the result
    let mut epoch = get_epoch(&test, &validator_one_rpc).unwrap();
    while epoch.0 <= 22 {
        sleep(1);
        epoch = get_epoch(&test, &validator_one_rpc).unwrap();
    }

    let query_proposal = vec![
        "query-proposal",
        "--proposal-id",
        "0",
        "--ledger-address",
        &validator_one_rpc,
    ];

    let mut client = run!(test, Bin::Client, query_proposal, Some(15))?;
    client.exp_string("Result: passed")?;
    client.assert_success();

    Ok(())
}

/// In this test we:
/// 1. Run the ledger node
/// 2. Create an offline proposal
/// 3. Create an offline vote
/// 4. Tally offline
#[test]
fn proposal_offline() -> Result<()> {
    let test = setup::network(|genesis| genesis, None)?;

    // 1. Run the ledger node
    let mut ledger =
        run_as!(test, Who::Validator(0), Bin::Node, &["ledger"], Some(20))?;

    ledger.exp_string("Anoma ledger node started")?;
    if !cfg!(feature = "ABCI") {
        ledger.exp_string("started node")?;
    } else {
        ledger.exp_string("Started node")?;
    }

    let validator_one_rpc = get_actor_rpc(&test, &Who::Validator(0));

    // 1.1 Delegate some token
    let tx_args = vec![
        "bond",
        "--validator",
        "validator-0",
        "--source",
        ALBERT,
        "--amount",
        "900",
        "--fee-amount",
        "0",
        "--gas-limit",
        "0",
        "--fee-token",
        XAN,
        "--ledger-address",
        &validator_one_rpc,
    ];
    let mut client = run!(test, Bin::Client, tx_args, Some(40))?;
    client.exp_string("Transaction is valid.")?;
    client.assert_success();

    // 2. Create an offline proposal
    let valid_proposal_json_path =
        test.base_dir.path().join("valid_proposal.json");
    let albert = find_address(&test, ALBERT)?;
    let valid_proposal_json = json!(
        {
            "content": {
                "title": "TheTitle",
                "authors": "test@test.com",
                "discussions-to": "www.github.com/anoma/aip/1",
                "created": "2022-03-10T08:54:37Z",
                "license": "MIT",
                "abstract": "Ut convallis eleifend orci vel venenatis. Duis vulputate metus in lacus sollicitudin vestibulum. Suspendisse vel velit ac est consectetur feugiat nec ac urna. Ut faucibus ex nec dictum fermentum. Morbi aliquet purus at sollicitudin ultrices. Quisque viverra varius cursus. Praesent sed mauris gravida, pharetra turpis non, gravida eros. Nullam sed ex justo. Ut at placerat ipsum, sit amet rhoncus libero. Sed blandit non purus non suscipit. Phasellus sed quam nec augue bibendum bibendum ut vitae urna. Sed odio diam, ornare nec sapien eget, congue viverra enim.",
                "motivation": "Ut convallis eleifend orci vel venenatis. Duis vulputate metus in lacus sollicitudin vestibulum. Suspendisse vel velit ac est consectetur feugiat nec ac urna. Ut faucibus ex nec dictum fermentum. Morbi aliquet purus at sollicitudin ultrices.",
                "details": "Ut convallis eleifend orci vel venenatis. Duis vulputate metus in lacus sollicitudin vestibulum. Suspendisse vel velit ac est consectetur feugiat nec ac urna. Ut faucibus ex nec dictum fermentum. Morbi aliquet purus at sollicitudin ultrices. Quisque viverra varius cursus. Praesent sed mauris gravida, pharetra turpis non, gravida eros.",
                "requires": "2"
            },
            "author": albert,
            "voting_start_epoch": 3,
            "voting_end_epoch": 6,
            "grace_epoch": 6
        }
    );
    generate_proposal_json(
        valid_proposal_json_path.clone(),
        valid_proposal_json,
    );

    let validator_one_rpc = get_actor_rpc(&test, &Who::Validator(0));

    let offline_proposal_args = vec![
        "init-proposal",
        "--data-path",
        valid_proposal_json_path.to_str().unwrap(),
        "--offline",
        "--ledger-address",
        &validator_one_rpc,
    ];

    let mut client = run!(test, Bin::Client, offline_proposal_args, Some(15))?;
    client.exp_string("Proposal created: ")?;
    client.assert_success();

    // 3. Generate an offline yay vote
    let mut epoch = get_epoch(&test, &validator_one_rpc).unwrap();
    while epoch.0 <= 5 {
        sleep(1);
        epoch = get_epoch(&test, &validator_one_rpc).unwrap();
    }

    let proposal_path = working_dir().join("proposal");
    let proposal_ref = proposal_path.to_string_lossy();
    let submit_proposal_vote = vec![
        "vote-proposal",
        "--data-path",
        &proposal_ref,
        "--vote",
        "yay",
        "--signer",
        ALBERT,
        "--offline",
        "--ledger-address",
        &validator_one_rpc,
    ];

    let mut client = run!(test, Bin::Client, submit_proposal_vote, Some(15))?;
    client.exp_string("Proposal vote created: ")?;
    client.assert_success();

    let expected_file_name = format!("proposal-vote-{}", albert);
    let expected_path_vote = working_dir().join(&expected_file_name);
    assert!(expected_path_vote.exists());

    let expected_path_proposal = working_dir().join("proposal");
    assert!(expected_path_proposal.exists());

    // 4. Compute offline tally
    let proposal_data_folder = working_dir().join("proposal-test-data");
    fs::create_dir_all(&proposal_data_folder)
        .expect("Should create a new folder.");
    fs::copy(
        expected_path_proposal,
        &proposal_data_folder.join("proposal"),
    )
    .expect("Should copy proposal file.");
    fs::copy(
        expected_path_vote,
        &proposal_data_folder.join(&expected_file_name),
    )
    .expect("Should copy proposal vote file.");

    let tally_offline = vec![
        "query-proposal-result",
        "--data-path",
        proposal_data_folder.to_str().unwrap(),
        "--offline",
        "--ledger-address",
        &validator_one_rpc,
    ];

    let mut client = run!(test, Bin::Client, tally_offline, Some(15))?;
    client.exp_string("Result: rejected")?;
    client.assert_success();

    Ok(())
}

/// In this test we:
/// 1. Setup 2 genesis validators
/// 2. Initialize a new network with the 2 validators
/// 3. Setup and start the 2 genesis validator nodes and a non-validator node
/// 4. Submit a valid token transfer tx from one validator to the other
/// 5. Check that all the nodes processed the tx with the same result
#[test]
fn test_genesis_validators() -> Result<()> {
    // This test is not using the `setup::network`, because we're setting up
    // custom genesis validators
    setup::INIT.call_once(|| {
        if let Err(err) = color_eyre::install() {
            eprintln!("Failed setting up colorful error reports {}", err);
        }
    });

    let working_dir = setup::working_dir();
    let base_dir = tempdir().unwrap();
    let checksums_path = working_dir
        .join("wasm/checksums.json")
        .to_string_lossy()
        .into_owned();

    // Same as in `genesis/e2e-tests-single-node.toml` for `validator-0`
    let net_address_0 = SocketAddr::from_str("127.0.0.1:27656").unwrap();
    let net_address_port_0 = net_address_0.port();
    // Find the first port (ledger P2P) that should be used for a validator at
    // the given index
    let get_first_port = |ix: u8| {
        net_address_port_0
            + 6 * (ix as u16 + 1)
            + if cfg!(feature = "ABCI") {
                0
            } else {
                // The ABCI++ ports at `26670 + ABCI_PLUS_PLUS_PORT_OFFSET`,
                // see `network`
                setup::ABCI_PLUS_PLUS_PORT_OFFSET
            }
    };

    // 1. Setup 2 genesis validators
    let validator_0_alias = "validator-0";
    let validator_1_alias = "validator-1";

    let init_genesis_validator_0 = setup::run_cmd(
        Bin::Client,
        [
            "utils",
            "init-genesis-validator",
            "--unsafe-dont-encrypt",
            "--alias",
            validator_0_alias,
            "--net-address",
            &format!("127.0.0.1:{}", get_first_port(0)),
        ],
        Some(5),
        &working_dir,
        &base_dir,
        "validator",
        format!("{}:{}", std::file!(), std::line!()),
    )?;
    init_genesis_validator_0.assert_success();
    let validator_0_pre_genesis_dir =
        anoma_apps::client::utils::validator_pre_genesis_dir(
            base_dir.path(),
            validator_0_alias,
        );
    let config = std::fs::read_to_string(
        anoma_apps::client::utils::validator_pre_genesis_file(
            &validator_0_pre_genesis_dir,
        ),
    )
    .unwrap();
    let mut validator_0_config: ValidatorPreGenesisConfig =
        toml::from_str(&config).unwrap();
    let validator_0_config = validator_0_config
        .validator
        .remove(validator_0_alias)
        .unwrap();

    let init_genesis_validator_1 = setup::run_cmd(
        Bin::Client,
        [
            "utils",
            "init-genesis-validator",
            "--unsafe-dont-encrypt",
            "--alias",
            validator_1_alias,
            "--net-address",
            &format!("127.0.0.1:{}", get_first_port(1)),
        ],
        Some(5),
        &working_dir,
        &base_dir,
        "validator",
        format!("{}:{}", std::file!(), std::line!()),
    )?;
    init_genesis_validator_1.assert_success();
    let validator_1_pre_genesis_dir =
        anoma_apps::client::utils::validator_pre_genesis_dir(
            base_dir.path(),
            validator_1_alias,
        );
    let config = std::fs::read_to_string(
        &anoma_apps::client::utils::validator_pre_genesis_file(
            &validator_1_pre_genesis_dir,
        ),
    )
    .unwrap();
    let mut validator_1_config: ValidatorPreGenesisConfig =
        toml::from_str(&config).unwrap();
    let validator_1_config = validator_1_config
        .validator
        .remove(validator_1_alias)
        .unwrap();

    // 2. Initialize a new network with the 2 validators
    let mut genesis = genesis_config::open_genesis_config(
        working_dir.join(setup::SINGLE_NODE_NET_GENESIS),
    );
    let update_validator_config =
        |ix: u8, mut config: genesis_config::ValidatorConfig| {
            // Setup tokens balances and validity predicates
            config.tokens = Some(200000);
            config.non_staked_balance = Some(1000000000000);
            config.validator_vp = Some("vp_user".into());
            config.staking_reward_vp = Some("vp_user".into());
            // Setup the validator ports same as what
            // `setup::add_validators` would do
            let mut net_address = net_address_0;
            // 6 ports for each validator
            let first_port = get_first_port(ix);
            net_address.set_port(first_port);
            config.net_address = Some(net_address.to_string());
            config
        };
    genesis.validator = HashMap::from_iter([
        (
            validator_0_alias.to_owned(),
            update_validator_config(0, validator_0_config),
        ),
        (
            validator_1_alias.to_owned(),
            update_validator_config(1, validator_1_config),
        ),
    ]);
    let genesis_file = base_dir.path().join("e2e-test-genesis-src.toml");
    genesis_config::write_genesis_config(&genesis, &genesis_file);
    let genesis_path = genesis_file.to_string_lossy();

    let archive_dir = base_dir.path().to_string_lossy().to_string();
    let args = vec![
        "utils",
        "init-network",
        "--unsafe-dont-encrypt",
        "--genesis-path",
        &genesis_path,
        "--chain-prefix",
        "e2e-test",
        "--localhost",
        "--allow-duplicate-ip",
        "--wasm-checksums-path",
        &checksums_path,
        "--archive-dir",
        &archive_dir,
    ];
    let mut init_network = setup::run_cmd(
        Bin::Client,
        args,
        Some(5),
        &working_dir,
        &base_dir,
        "validator",
        format!("{}:{}", std::file!(), std::line!()),
    )?;

    // Get the generated chain_id` from result of the last command
    let (unread, matched) =
        init_network.exp_regex(r"Derived chain ID: .*\n")?;
    let chain_id_raw =
        matched.trim().split_once("Derived chain ID: ").unwrap().1;
    let chain_id = ChainId::from_str(chain_id_raw.trim())?;
    println!("'init-network' output: {}", unread);
    let net = setup::Network {
        chain_id: chain_id.clone(),
    };
    let test = setup::Test {
        working_dir: working_dir.clone(),
        base_dir,
        net,
        genesis,
    };

    // Host the network archive to make it available for `join-network` commands
    let network_archive_server = file_serve::Server::new(&working_dir);
    let network_archive_addr = network_archive_server.addr().to_owned();
    std::thread::spawn(move || {
        network_archive_server.serve().unwrap();
    });

    // 3. Setup and start the 2 genesis validator nodes and a non-validator node

    // Clean-up the chain dir from the existing validator dir that were created
    // by `init-network`, because we want to set them up with `join-network`
    // instead
    let validator_0_base_dir = test.get_base_dir(&Who::Validator(0));
    let validator_1_base_dir = test.get_base_dir(&Who::Validator(1));
    std::fs::remove_dir_all(&validator_0_base_dir).unwrap();
    std::fs::remove_dir_all(&validator_1_base_dir).unwrap();

    std::env::set_var(
        anoma_apps::client::utils::ENV_VAR_NETWORK_CONFIGS_SERVER,
        format!("http://{network_archive_addr}/{}", archive_dir),
    );
    let pre_genesis_path = validator_0_pre_genesis_dir.to_string_lossy();
    let mut join_network_val_0 = run_as!(
        test,
        Who::Validator(0),
        Bin::Client,
        [
            "utils",
            "join-network",
            "--chain-id",
            chain_id.as_str(),
            "--pre-genesis-path",
            pre_genesis_path.as_ref(),
        ],
        Some(5)
    )?;
    join_network_val_0.exp_string("Successfully configured for chain")?;

    let pre_genesis_path = validator_1_pre_genesis_dir.to_string_lossy();
    let mut join_network_val_1 = run_as!(
        test,
        Who::Validator(1),
        Bin::Client,
        [
            "utils",
            "join-network",
            "--chain-id",
            chain_id.as_str(),
            "--pre-genesis-path",
            pre_genesis_path.as_ref(),
        ],
        Some(5)
    )?;
    join_network_val_1.exp_string("Successfully configured for chain")?;

    // We have to update the ports in the configs again, because the ones from
    // `join-network` use the defaults
    let update_config = |ix: u8, mut config: Config| {
        let first_port = net_address_port_0
            + 6 * (ix as u16 + 1)
            + if cfg!(feature = "ABCI") {
                0
            } else {
                setup::ABCI_PLUS_PLUS_PORT_OFFSET
            };
        config.ledger.tendermint.p2p_address.set_port(first_port);
        config
            .ledger
            .tendermint
            .rpc_address
            .set_port(first_port + 1);
        config.ledger.shell.ledger_address.set_port(first_port + 2);
        config
    };

    let validator_0_config = update_config(
        0,
        Config::load(&validator_0_base_dir, &test.net.chain_id, None),
    );
    validator_0_config
        .write(&validator_0_base_dir, &chain_id, true)
        .unwrap();

    let validator_1_config = update_config(
        1,
        Config::load(&validator_1_base_dir, &test.net.chain_id, None),
    );
    validator_1_config
        .write(&validator_1_base_dir, &chain_id, true)
        .unwrap();

    // Copy WASMs to each node's chain dir
    let chain_dir = test.base_dir.path().join(chain_id.as_str());
    setup::copy_wasm_to_chain_dir(
        &working_dir,
        &chain_dir,
        &chain_id,
        test.genesis.validator.keys(),
    );

    let args = ["ledger"];
    let mut validator_0 =
        run_as!(test, Who::Validator(0), Bin::Node, args, Some(40))?;
    validator_0.exp_string("Anoma ledger node started")?;
    validator_0.exp_string("This node is a validator")?;

    let mut validator_1 =
        run_as!(test, Who::Validator(1), Bin::Node, args, Some(40))?;
    validator_1.exp_string("Anoma ledger node started")?;
    validator_1.exp_string("This node is a validator")?;

    let mut non_validator =
        run_as!(test, Who::NonValidator, Bin::Node, args, Some(40))?;
    non_validator.exp_string("Anoma ledger node started")?;
    if !cfg!(feature = "ABCI") {
        non_validator.exp_string("This node is a fullnode")?;
    } else {
        non_validator.exp_string("This node is not a validator")?;
    }

    // 4. Submit a valid token transfer tx
    let validator_one_rpc = get_actor_rpc(&test, &Who::Validator(0));
    let tx_args = [
        "transfer",
        "--source",
        validator_0_alias,
        "--target",
        validator_1_alias,
        "--token",
        XAN,
        "--amount",
        "10.1",
        "--fee-amount",
        "0",
        "--gas-limit",
        "0",
        "--fee-token",
        XAN,
        "--ledger-address",
        &validator_one_rpc,
    ];
    let mut client =
        run_as!(test, Who::Validator(0), Bin::Client, tx_args, Some(40))?;
    client.exp_string("Transaction is valid.")?;
    client.assert_success();

    // 3. Check that all the nodes processed the tx with the same result
    let expected_result = "all VPs accepted apply_tx storage modification";
    validator_0.exp_string(expected_result)?;
    validator_1.exp_string(expected_result)?;
    non_validator.exp_string(expected_result)?;

    Ok(())
}

fn generate_proposal_json(
    proposal_path: PathBuf,
    proposal_content: serde_json::Value,
) {
    let intent_writer = OpenOptions::new()
        .create(true)
        .write(true)
        .truncate(true)
        .open(proposal_path)
        .unwrap();
    serde_json::to_writer(intent_writer, &proposal_content).unwrap();
}<|MERGE_RESOLUTION|>--- conflicted
+++ resolved
@@ -9,13 +9,9 @@
 //! To keep the temporary files created by a test, use env var
 //! `ANOMA_E2E_KEEP_TEMP=true`.
 
-<<<<<<< HEAD
 use std::collections::HashMap;
-use std::fs::OpenOptions;
+use std::fs::{self, OpenOptions};
 use std::net::SocketAddr;
-=======
-use std::fs::{self, OpenOptions};
->>>>>>> 84ae749f
 use std::path::PathBuf;
 use std::process::Command;
 use std::str::FromStr;
