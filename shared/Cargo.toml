[package]
authors = ["Heliax AG <hello@heliax.dev>"]
edition = "2021"
license = "GPL-3.0"
name = "anoma"
resolver = "2"
version = "0.2.0"

# See more keys and their definitions at https://doc.rust-lang.org/cargo/reference/manifest.html

[features]
default = ["ABCI"]
# NOTE "dev" features that shouldn't be used in live networks are enabled by default for now
dev = []
ferveo-tpke = [
  "ferveo",
  "ferveo-common",
  "tpke",
  "ark-bls12-381",
  "ark-ec",
  "ark-serialize",
  "rand_core",
  "rand_new",
  "rand",
]

# for integration tests and test utilies
ibc-vp = [
  "ibc",
  "ibc-proto",
]

ibc-vp-abci = [
  "ibc-abci",
  "ibc-proto-abci",
]
# for integration tests and test utilies
ABCI = [
  "tendermint-stable",
  "tendermint-proto-abci",
]
ABCI-plus-plus = [
  "tendermint",
  "tendermint-proto",
]
testing = [
  "proptest",
  "rand",
  "rand_core",
]
wasm-runtime = [
  "loupe",
  "parity-wasm",
  "pwasm-utils",
  "wasmer-compiler-singlepass",
  "wasmer-compiler-cranelift",
  "wasmer-engine-universal",
  "wasmer-vm",
  "wasmer",
]

[dependencies]
anoma_proof_of_stake = {path = "../proof_of_stake"}
ark-bls12-381 = {version = "0.3", optional = true}
ark-ec = {version = "0.3", optional = true}
ark-serialize = {version = "0.3", optional = true}
bech32 = "0.8.0"
borsh = "0.9.0"
chrono = "0.4.19"
ed25519-dalek = {version = "1.0.1", default-features = false, features = ["rand", "u64_backend", "serde"]}
ferveo = {optional = true, git = "https://github.com/anoma/ferveo"}
ferveo-common = {optional = true, git = "https://github.com/anoma/ferveo"}
hex = "0.4.3"
<<<<<<< HEAD
tpke = {package = "group-threshold-cryptography", optional = true, git = "https://github.com/anoma/ferveo"}
# TODO temp fork for https://github.com/informalsystems/ibc-rs/issues/1161
=======
tpke = {package = "group-threshold-cryptography", optional = true, git = "https://github.com/anoma/ferveo", branch = "bat/workspace-cleanup"}
# TODO temp fork for borsh coding
>>>>>>> 3748489f
# Also, using the same version of tendermint-rs as we do here.
ibc = {git = "https://github.com/heliaxdev/ibc-rs", branch = "yuji/abcipp-v0.23.0", features = ["mocks", "borsh"], optional = true}
ibc-abci = {package = "ibc", git = "https://github.com/heliaxdev/ibc-rs", branch = "yuji/rebase_v0.23.0", features = ["mocks", "borsh"], optional = true}
ibc-proto = {git = "https://github.com/heliaxdev/ibc-rs", branch = "yuji/abcipp-v0.23.0", optional = true}
ibc-proto-abci = {package = "ibc-proto", git = "https://github.com/heliaxdev/ibc-rs", branch = "yuji/rebase_v0.23.0", optional = true}
itertools = "0.10.0"
loupe = {version = "0.1.3", optional = true}
parity-wasm = {version = "0.42.2", optional = true}
proptest = {version = "1.0.0", optional = true}
prost = "0.9.0"
prost-types = "0.9.0"
pwasm-utils = {version = "0.18.0", optional = true}
# TODO the older versions of rand and rand_core are currently required to avoid mismatching version issue (https://github.com/dalek-cryptography/ed25519-dalek/pull/159)
rand = {version = "=0.7", optional = true}
# TODO proptest rexports the RngCore trait but the re-implementations only work for version `0.8`. *sigh*
rand_core = {version = "0.5", optional = true}
rand_new = {package = "rand", version = "0.8", optional = true}
rust_decimal = "1.14.3"
serde = {version = "1.0.125", features = ["derive"]}
serde_json = "1.0.69"
sha2 = "0.9.3"
# We switch off "blake2b" because it cannot be compiled to wasm
sparse-merkle-tree = {git = "https://github.com/heliaxdev/sparse-merkle-tree", branch = "yuji/prost-0.9", default-features = false, features = ["std", "borsh"]}
# temporarily using fork work-around for https://github.com/informalsystems/tendermint-rs/issues/971
tendermint = {git = "https://github.com/heliaxdev/tendermint-rs", branch = "yuji/abcipp-v0.23.0", optional = true}
tendermint-proto = {git = "https://github.com/heliaxdev/tendermint-rs", branch = "yuji/abcipp-v0.23.0", optional = true}
tendermint-proto-abci = {package = "tendermint-rpc", git = "https://github.com/heliaxdev/tendermint-rs", branch = "yuji/rebase_v0.23.0", optional = true}
tendermint-stable = {package = "tendermint", git = "https://github.com/heliaxdev/tendermint-rs", branch = "yuji/rebase_v0.23.0", optional = true}
thiserror = "1.0.30"
tracing = "0.1.29"
wasmer = {version = "2.0.0", optional = true}
wasmer-compiler-cranelift = {version = "2.0.0", optional = true}
wasmer-compiler-singlepass = {version = "2.0.0", optional = true}
wasmer-engine-universal = {version = "2.0.0", optional = true}
wasmer-vm = {version = "2.0.0", optional = true}
wasmparser = "0.79.0"

[dev-dependencies]
assert_matches = "1.5.0"
pretty_assertions = "0.7.2"
proptest = "1.0.0"
serde_json = "1.0.62"
test-log = {version = "0.2.7", default-features = false, features = ["trace"]}
tracing-subscriber = {version = "0.2.25", default-features = false, features = ["env-filter", "fmt"]}

[build-dependencies]
tonic-build = "0.6.0"<|MERGE_RESOLUTION|>--- conflicted
+++ resolved
@@ -71,13 +71,8 @@
 ferveo = {optional = true, git = "https://github.com/anoma/ferveo"}
 ferveo-common = {optional = true, git = "https://github.com/anoma/ferveo"}
 hex = "0.4.3"
-<<<<<<< HEAD
 tpke = {package = "group-threshold-cryptography", optional = true, git = "https://github.com/anoma/ferveo"}
 # TODO temp fork for https://github.com/informalsystems/ibc-rs/issues/1161
-=======
-tpke = {package = "group-threshold-cryptography", optional = true, git = "https://github.com/anoma/ferveo", branch = "bat/workspace-cleanup"}
-# TODO temp fork for borsh coding
->>>>>>> 3748489f
 # Also, using the same version of tendermint-rs as we do here.
 ibc = {git = "https://github.com/heliaxdev/ibc-rs", branch = "yuji/abcipp-v0.23.0", features = ["mocks", "borsh"], optional = true}
 ibc-abci = {package = "ibc", git = "https://github.com/heliaxdev/ibc-rs", branch = "yuji/rebase_v0.23.0", features = ["mocks", "borsh"], optional = true}
